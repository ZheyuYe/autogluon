--- conflicted
+++ resolved
@@ -3,13 +3,6 @@
 import mxnet as mx
 from mxnet import gluon
 from mxnet.gluon import Block, HybridBlock, nn
-<<<<<<< HEAD
-from ...utils.try_import import try_import_gluonnlp
-nlp = try_import_gluonnlp()
-nlp.utils.check_version('0.8.1')
-
-=======
->>>>>>> 49eb617c
 from .dataset import *
 
 
