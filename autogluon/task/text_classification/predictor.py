import os
import math
import pickle
import copy
import numpy as np
from collections import OrderedDict
import mxnet as mx
import matplotlib.pyplot as plt
from ...utils.try_import import try_import_gluonnlp
<<<<<<< HEAD

nlp = try_import_gluonnlp()
nlp.utils.check_version('0.8.1')

=======
>>>>>>> 49eb617c
from ...utils import *
from .network import *
from .pipeline import *
from .dataset import *
from ..image_classification.classifier import Classifier
from ...core import AutoGluonObject

__all__ = ['TextClassificationPredictor']

class TextClassificationPredictor(Classifier):
    """Trained Text Classifier returned by `fit()` that can be used to make predictions on new text data.
    """
    def __init__(self, model, transform, test_transform,
                 results, scheduler_checkpoint, args):
        self.model = model
        self.use_roberta = 'roberta' in args.net
        self.transform = transform
        self.test_transform = test_transform
        self.results = self._format_results(results)
        self.scheduler_checkpoint = scheduler_checkpoint
        self.args = args

    def predict(self, X):
        """Predict class-index of a given sentence / text-snippet.
        
        Parameters
        ----------
        X : str
            The input sentence we should classify.
    
        Examples
        --------
        >>> class_index = predictor.predict('this is cool')
    
        Returns
        -------
        Int corresponding to index of the predicted class.
        """
        proba = self.predict_proba(X)
        ind = mx.nd.argmax(proba, axis=1).astype('int')
        return ind

    def predict_proba(self, X):
        """Predict class-probabilities of a given sentence / text-snippet.
        
        Parameters
        ----------
        X : str
            The input sentence we should classify.
        
        Examples
        --------
        >>> class_probs = predictor.predict_proba('this is cool')
        
        Returns
        -------
        `mxnet.NDArray` containing predicted probabilities of each class.
        """
        inputs = self.test_transform(X)
        X, valid_length, segment_id = [mx.nd.array(np.expand_dims(x, 0)) for x in inputs]
        if self.use_roberta:
            pred = self.model(X, valid_length)
        else:
            pred = self.model(X, segment_id, valid_length)
        return mx.nd.softmax(pred)

    def evaluate(self, dataset, ctx=[mx.cpu()]):
        """Evaluate predictive performance of trained text classifier using given test data.
        
        Parameters
        ----------
        dataset : :class:`autogluon.task.TextClassification.Dataset`
            The dataset containing test sentences (must be in same format as the training dataset provided to fit).
        ctx : List of `mxnet.context` elements.
            Determines whether to use CPU or GPU(s), options include: `[mx.cpu()]` or `[mx.gpu()]`.
        
         Examples
         --------
        >>> from autogluon import TextClassification as task
        >>> dataset = task.Dataset(test_path='~/data/test')
        >>> test_performance = predictor.evaluate(dataset)
        """
        args = self.args
        net = self.model
        if isinstance(dataset, AutoGluonObject):
            dataset = dataset.init()
        if isinstance(dataset, AbstractGlueTask) or isinstance(dataset, AbstractCustomTask):
            dataset = dataset.get_dataset('dev')
        if isinstance(ctx, list):
            ctx = ctx[0]

        metric = mx.metric.Accuracy()
        dataset = dataset.transform(self.transform)
        vocab = self.transform.vocab
        pad_val = vocab[vocab.padding_token]
        nlp = try_import_gluonnlp()
        batchify_fn = nlp.data.batchify.Tuple(
            nlp.data.batchify.Pad(axis=0, pad_val=pad_val),  # input
            nlp.data.batchify.Stack(),  # length
            nlp.data.batchify.Pad(axis=0, pad_val=0),  # segment
            nlp.data.batchify.Stack('int32'))  # label
        loader_dev = mx.gluon.data.DataLoader(
            dataset,
            batch_size=args.dev_batch_size,
            num_workers=args.num_workers,
            shuffle=False,
            batchify_fn=batchify_fn)

        eval_func(net, loader_dev, metric, ctx, self.use_roberta)
        _, test_reward = metric.get()
        return test_reward

def eval_func(model, loader_dev, metric, ctx, use_roberta):
    """Evaluate the model on validation dataset."""
    metric.reset()
    for batch_id, seqs in enumerate(loader_dev):
        input_ids, valid_length, segment_ids, label = seqs
        input_ids = input_ids.as_in_context(ctx)
        valid_length = valid_length.as_in_context(ctx).astype('float32')
        label = label.as_in_context(ctx)
        if use_roberta:
            out = model(input_ids, valid_length)
        else:
            out = model(input_ids, segment_ids.as_in_context(ctx), valid_length)
        metric.update([label], [out])

    metric_nm, metric_val = metric.get()
    if not isinstance(metric_nm, list):
        metric_nm, metric_val = [metric_nm], [metric_val]
    mx.nd.waitall()
    return metric_nm, metric_val<|MERGE_RESOLUTION|>--- conflicted
+++ resolved
@@ -7,13 +7,6 @@
 import mxnet as mx
 import matplotlib.pyplot as plt
 from ...utils.try_import import try_import_gluonnlp
-<<<<<<< HEAD
-
-nlp = try_import_gluonnlp()
-nlp.utils.check_version('0.8.1')
-
-=======
->>>>>>> 49eb617c
 from ...utils import *
 from .network import *
 from .pipeline import *
