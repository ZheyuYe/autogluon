--- conflicted
+++ resolved
@@ -201,11 +201,7 @@
             except distributed.TimeoutError as e:
                 logger.error(str(e))
             except:
-<<<<<<< HEAD
-                print("Unexpected error:", sys.exc_info()[0])
-=======
                 logger.error("Unexpected error:", sys.exc_info()[0])
->>>>>>> 1d190231
                 raise
             self._clean_task_internal(task_dict)
         self._cleaning_tasks()
