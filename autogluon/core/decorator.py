--- conflicted
+++ resolved
@@ -33,11 +33,7 @@
                 sub_config = _strip_config_space(config, prefix=k)
                 args_dict[k] = v.sample(**sub_config)
             else:
-<<<<<<< HEAD
-                if '.' in k:
-=======
                 if SPILTTER in k:
->>>>>>> 59a4b92c
                     continue
                 args_dict[k] = config[k]
         elif isinstance(v, AutoGluonObject):
@@ -140,7 +136,6 @@
     if default is None:
         default = dict()
     kwvars['_default_config'] = default
-
     def registered_func(func):
         @_autogluon_method
         @functools.wraps(func)
